/* SPDX-License-Identifier: LGPL-2.1+ */
/*
 * This program is free software; you can redistribute it and/or modify it
 * under the terms of the GNU Lesser General Public License as published by
 * the Free Software Foundation; either version 2.1 of the License, or
 * (at your option) any later version.
 *
 * This program is distributed in the hope that it will be useful, but
 * WITHOUT ANY WARRANTY; without even the implied warranty of
 * MERCHANTABILITY or FITNESS FOR A PARTICULAR PURPOSE. See the GNU
 * Lesser General Public License for more details.
 *
 * Copyright (C) 2012-2015 Kay Sievers <kay@vrfy.org>
 * Copyright (C) 2012-2015 Harald Hoyer <harald@redhat.com>
 */

#include <efi.h>
#include <efilib.h>

#include "console.h"
#include "disk.h"
#include "graphics.h"
#include "linux.h"
#include "measure.h"
#include "pe.h"
#include "shim.h"
#include "util.h"

#ifndef EFI_OS_INDICATIONS_BOOT_TO_FW_UI
#define EFI_OS_INDICATIONS_BOOT_TO_FW_UI 0x0000000000000001ULL
#endif

/* magic string to find in the binary image */
static const char __attribute__((used)) magic[] = "#### LoaderInfo: systemd-boot " PACKAGE_VERSION " ####";

static const EFI_GUID global_guid = EFI_GLOBAL_VARIABLE;

enum loader_type {
        LOADER_UNDEFINED,
        LOADER_EFI,
        LOADER_LINUX
};

typedef struct {
        CHAR16 *file;
        CHAR16 *title_show;
        CHAR16 *title;
        CHAR16 *version;
        CHAR16 *machine_id;
        EFI_HANDLE *device;
        enum loader_type type;
        CHAR16 *loader;
        CHAR16 *options;
        CHAR16 key;
        EFI_STATUS (*call)(VOID);
        BOOLEAN no_autoselect;
        BOOLEAN non_unique;
} ConfigEntry;

typedef struct {
        ConfigEntry **entries;
        UINTN entry_count;
        INTN idx_default;
        INTN idx_default_efivar;
        UINTN timeout_sec;
        UINTN timeout_sec_config;
        INTN timeout_sec_efivar;
        CHAR16 *entry_default_pattern;
        CHAR16 *entry_oneshot;
        CHAR16 *options_edit;
<<<<<<< HEAD
        BOOLEAN editor;
        BOOLEAN auto_entries;
        BOOLEAN auto_firmware;
=======
        BOOLEAN no_editor;
        UINTN console_mode;
        enum console_mode_change_type console_mode_change;
>>>>>>> d37b0737
} Config;

static VOID cursor_left(UINTN *cursor, UINTN *first) {
        if ((*cursor) > 0)
                (*cursor)--;
        else if ((*first) > 0)
                (*first)--;
}

static VOID cursor_right(UINTN *cursor, UINTN *first, UINTN x_max, UINTN len) {
        if ((*cursor)+1 < x_max)
                (*cursor)++;
        else if ((*first) + (*cursor) < len)
                (*first)++;
}

static BOOLEAN line_edit(CHAR16 *line_in, CHAR16 **line_out, UINTN x_max, UINTN y_pos) {
        CHAR16 *line;
        UINTN size;
        UINTN len;
        UINTN first;
        CHAR16 *print;
        UINTN cursor;
        UINTN clear;
        BOOLEAN exit;
        BOOLEAN enter;

        if (!line_in)
                line_in = L"";
        size = StrLen(line_in) + 1024;
        line = AllocatePool(size * sizeof(CHAR16));
        StrCpy(line, line_in);
        len = StrLen(line);
        print = AllocatePool((x_max+1) * sizeof(CHAR16));

        uefi_call_wrapper(ST->ConOut->EnableCursor, 2, ST->ConOut, TRUE);

        first = 0;
        cursor = 0;
        clear = 0;
        enter = FALSE;
        exit = FALSE;
        while (!exit) {
                EFI_STATUS err;
                UINT64 key;
                UINTN i;

                i = len - first;
                if (i >= x_max-1)
                        i = x_max-1;
                CopyMem(print, line + first, i * sizeof(CHAR16));
                while (clear > 0 && i < x_max-1) {
                        clear--;
                        print[i++] = ' ';
                }
                print[i] = '\0';

                uefi_call_wrapper(ST->ConOut->SetCursorPosition, 3, ST->ConOut, 0, y_pos);
                uefi_call_wrapper(ST->ConOut->OutputString, 2, ST->ConOut, print);
                uefi_call_wrapper(ST->ConOut->SetCursorPosition, 3, ST->ConOut, cursor, y_pos);

                err = console_key_read(&key, TRUE);
                if (EFI_ERROR(err))
                        continue;

                switch (key) {
                case KEYPRESS(0, SCAN_ESC, 0):
                case KEYPRESS(EFI_CONTROL_PRESSED, 0, 'c'):
                case KEYPRESS(EFI_CONTROL_PRESSED, 0, 'g'):
                case KEYPRESS(EFI_CONTROL_PRESSED, 0, CHAR_CTRL('c')):
                case KEYPRESS(EFI_CONTROL_PRESSED, 0, CHAR_CTRL('g')):
                        exit = TRUE;
                        break;

                case KEYPRESS(0, SCAN_HOME, 0):
                case KEYPRESS(EFI_CONTROL_PRESSED, 0, 'a'):
                case KEYPRESS(EFI_CONTROL_PRESSED, 0, CHAR_CTRL('a')):
                        /* beginning-of-line */
                        cursor = 0;
                        first = 0;
                        continue;

                case KEYPRESS(0, SCAN_END, 0):
                case KEYPRESS(EFI_CONTROL_PRESSED, 0, 'e'):
                case KEYPRESS(EFI_CONTROL_PRESSED, 0, CHAR_CTRL('e')):
                        /* end-of-line */
                        cursor = len - first;
                        if (cursor+1 >= x_max) {
                                cursor = x_max-1;
                                first = len - (x_max-1);
                        }
                        continue;

                case KEYPRESS(0, SCAN_DOWN, 0):
                case KEYPRESS(EFI_ALT_PRESSED, 0, 'f'):
                case KEYPRESS(EFI_CONTROL_PRESSED, SCAN_RIGHT, 0):
                        /* forward-word */
                        while (line[first + cursor] == ' ')
                                cursor_right(&cursor, &first, x_max, len);
                        while (line[first + cursor] && line[first + cursor] != ' ')
                                cursor_right(&cursor, &first, x_max, len);
                        uefi_call_wrapper(ST->ConOut->SetCursorPosition, 3, ST->ConOut, cursor, y_pos);
                        continue;

                case KEYPRESS(0, SCAN_UP, 0):
                case KEYPRESS(EFI_ALT_PRESSED, 0, 'b'):
                case KEYPRESS(EFI_CONTROL_PRESSED, SCAN_LEFT, 0):
                        /* backward-word */
                        if ((first + cursor) > 0 && line[first + cursor-1] == ' ') {
                                cursor_left(&cursor, &first);
                                while ((first + cursor) > 0 && line[first + cursor] == ' ')
                                        cursor_left(&cursor, &first);
                        }
                        while ((first + cursor) > 0 && line[first + cursor-1] != ' ')
                                cursor_left(&cursor, &first);
                        uefi_call_wrapper(ST->ConOut->SetCursorPosition, 3, ST->ConOut, cursor, y_pos);
                        continue;

                case KEYPRESS(0, SCAN_RIGHT, 0):
                case KEYPRESS(EFI_CONTROL_PRESSED, 0, 'f'):
                case KEYPRESS(EFI_CONTROL_PRESSED, 0, CHAR_CTRL('f')):
                        /* forward-char */
                        if (first + cursor == len)
                                continue;
                        cursor_right(&cursor, &first, x_max, len);
                        uefi_call_wrapper(ST->ConOut->SetCursorPosition, 3, ST->ConOut, cursor, y_pos);
                        continue;

                case KEYPRESS(0, SCAN_LEFT, 0):
                case KEYPRESS(EFI_CONTROL_PRESSED, 0, 'b'):
                case KEYPRESS(EFI_CONTROL_PRESSED, 0, CHAR_CTRL('b')):
                        /* backward-char */
                        cursor_left(&cursor, &first);
                        uefi_call_wrapper(ST->ConOut->SetCursorPosition, 3, ST->ConOut, cursor, y_pos);
                        continue;

                case KEYPRESS(EFI_ALT_PRESSED, 0, 'd'):
                        /* kill-word */
                        clear = 0;
                        for (i = first + cursor; i < len && line[i] == ' '; i++)
                                clear++;
                        for (; i < len && line[i] != ' '; i++)
                                clear++;

                        for (i = first + cursor; i + clear < len; i++)
                                line[i] = line[i + clear];
                        len -= clear;
                        line[len] = '\0';
                        continue;

                case KEYPRESS(EFI_CONTROL_PRESSED, 0, 'w'):
                case KEYPRESS(EFI_CONTROL_PRESSED, 0, CHAR_CTRL('w')):
                case KEYPRESS(EFI_ALT_PRESSED, 0, CHAR_BACKSPACE):
                        /* backward-kill-word */
                        clear = 0;
                        if ((first + cursor) > 0 && line[first + cursor-1] == ' ') {
                                cursor_left(&cursor, &first);
                                clear++;
                                while ((first + cursor) > 0 && line[first + cursor] == ' ') {
                                        cursor_left(&cursor, &first);
                                        clear++;
                                }
                        }
                        while ((first + cursor) > 0 && line[first + cursor-1] != ' ') {
                                cursor_left(&cursor, &first);
                                clear++;
                        }
                        uefi_call_wrapper(ST->ConOut->SetCursorPosition, 3, ST->ConOut, cursor, y_pos);

                        for (i = first + cursor; i + clear < len; i++)
                                line[i] = line[i + clear];
                        len -= clear;
                        line[len] = '\0';
                        continue;

                case KEYPRESS(0, SCAN_DELETE, 0):
                case KEYPRESS(EFI_CONTROL_PRESSED, 0, 'd'):
                case KEYPRESS(EFI_CONTROL_PRESSED, 0, CHAR_CTRL('d')):
                        if (len == 0)
                                continue;
                        if (first + cursor == len)
                                continue;
                        for (i = first + cursor; i < len; i++)
                                line[i] = line[i+1];
                        clear = 1;
                        len--;
                        continue;

                case KEYPRESS(EFI_CONTROL_PRESSED, 0, 'k'):
                case KEYPRESS(EFI_CONTROL_PRESSED, 0, CHAR_CTRL('k')):
                        /* kill-line */
                        line[first + cursor] = '\0';
                        clear = len - (first + cursor);
                        len = first + cursor;
                        continue;

                case KEYPRESS(0, 0, CHAR_LINEFEED):
                case KEYPRESS(0, 0, CHAR_CARRIAGE_RETURN):
                        if (StrCmp(line, line_in) != 0) {
                                *line_out = line;
                                line = NULL;
                        }
                        enter = TRUE;
                        exit = TRUE;
                        break;

                case KEYPRESS(0, 0, CHAR_BACKSPACE):
                        if (len == 0)
                                continue;
                        if (first == 0 && cursor == 0)
                                continue;
                        for (i = first + cursor-1; i < len; i++)
                                line[i] = line[i+1];
                        clear = 1;
                        len--;
                        if (cursor > 0)
                                cursor--;
                        if (cursor > 0 || first == 0)
                                continue;
                        /* show full line if it fits */
                        if (len < x_max) {
                                cursor = first;
                                first = 0;
                                continue;
                        }
                        /* jump left to see what we delete */
                        if (first > 10) {
                                first -= 10;
                                cursor = 10;
                        } else {
                                cursor = first;
                                first = 0;
                        }
                        continue;

                case KEYPRESS(0, 0, ' ') ... KEYPRESS(0, 0, '~'):
                case KEYPRESS(0, 0, 0x80) ... KEYPRESS(0, 0, 0xffff):
                        if (len+1 == size)
                                continue;
                        for (i = len; i > first + cursor; i--)
                                line[i] = line[i-1];
                        line[first + cursor] = KEYCHAR(key);
                        len++;
                        line[len] = '\0';
                        if (cursor+1 < x_max)
                                cursor++;
                        else if (first + cursor < len)
                                first++;
                        continue;
                }
        }

        uefi_call_wrapper(ST->ConOut->EnableCursor, 2, ST->ConOut, FALSE);
        FreePool(print);
        FreePool(line);
        return enter;
}

static UINTN entry_lookup_key(Config *config, UINTN start, CHAR16 key) {
        UINTN i;

        if (key == 0)
                return -1;

        /* select entry by number key */
        if (key >= '1' && key <= '9') {
                i = key - '0';
                if (i > config->entry_count)
                        i = config->entry_count;
                return i-1;
        }

        /* find matching key in config entries */
        for (i = start; i < config->entry_count; i++)
                if (config->entries[i]->key == key)
                        return i;

        for (i = 0; i < start; i++)
                if (config->entries[i]->key == key)
                        return i;

        return -1;
}

static VOID print_status(Config *config, CHAR16 *loaded_image_path) {
        UINT64 key;
        UINTN i;
        CHAR16 *s;
        CHAR8 *b;
        UINTN x;
        UINTN y;
        UINTN size;

        uefi_call_wrapper(ST->ConOut->SetAttribute, 2, ST->ConOut, EFI_LIGHTGRAY|EFI_BACKGROUND_BLACK);
        uefi_call_wrapper(ST->ConOut->ClearScreen, 1, ST->ConOut);

        Print(L"systemd-boot version:   " PACKAGE_VERSION "\n");
        Print(L"architecture:           " EFI_MACHINE_TYPE_NAME "\n");
        Print(L"loaded image:           %s\n", loaded_image_path);
        Print(L"UEFI specification:     %d.%02d\n", ST->Hdr.Revision >> 16, ST->Hdr.Revision & 0xffff);
        Print(L"firmware vendor:        %s\n", ST->FirmwareVendor);
        Print(L"firmware version:       %d.%02d\n", ST->FirmwareRevision >> 16, ST->FirmwareRevision & 0xffff);

        if (uefi_call_wrapper(ST->ConOut->QueryMode, 4, ST->ConOut, ST->ConOut->Mode->Mode, &x, &y) == EFI_SUCCESS)
                Print(L"console size:           %d x %d\n", x, y);

        if (efivar_get_raw(&global_guid, L"SecureBoot", &b, &size) == EFI_SUCCESS) {
                Print(L"SecureBoot:             %s\n", yes_no(*b > 0));
                FreePool(b);
        }

        if (efivar_get_raw(&global_guid, L"SetupMode", &b, &size) == EFI_SUCCESS) {
                Print(L"SetupMode:              %s\n", *b > 0 ? L"setup" : L"user");
                FreePool(b);
        }

        if (shim_loaded())
                Print(L"Shim:                   present\n");

        if (efivar_get_raw(&global_guid, L"OsIndicationsSupported", &b, &size) == EFI_SUCCESS) {
                Print(L"OsIndicationsSupported: %d\n", (UINT64)*b);
                FreePool(b);
        }

        Print(L"\n--- press key ---\n\n");
        console_key_read(&key, TRUE);

        Print(L"timeout:                %d\n", config->timeout_sec);
        if (config->timeout_sec_efivar >= 0)
                Print(L"timeout (EFI var):      %d\n", config->timeout_sec_efivar);
        Print(L"timeout (config):       %d\n", config->timeout_sec_config);
        if (config->entry_default_pattern)
                Print(L"default pattern:        '%s'\n", config->entry_default_pattern);
        Print(L"editor:                 %s\n", yes_no(config->editor));
        Print(L"auto-entries:           %s\n", yes_no(config->auto_entries));
        Print(L"auto-firmware:          %s\n", yes_no(config->auto_firmware));
        Print(L"\n");

        Print(L"config entry count:     %d\n", config->entry_count);
        Print(L"entry selected idx:     %d\n", config->idx_default);
        if (config->idx_default_efivar >= 0)
                Print(L"entry EFI var idx:      %d\n", config->idx_default_efivar);
        Print(L"\n");

        if (efivar_get_int(L"LoaderConfigTimeout", &i) == EFI_SUCCESS)
                Print(L"LoaderConfigTimeout:    %d\n", i);
        if (config->entry_oneshot)
                Print(L"LoaderEntryOneShot:     %s\n", config->entry_oneshot);
        if (efivar_get(L"LoaderDevicePartUUID", &s) == EFI_SUCCESS) {
                Print(L"LoaderDevicePartUUID:   %s\n", s);
                FreePool(s);
        }
        if (efivar_get(L"LoaderEntryDefault", &s) == EFI_SUCCESS) {
                Print(L"LoaderEntryDefault:     %s\n", s);
                FreePool(s);
        }

        Print(L"\n--- press key ---\n\n");
        console_key_read(&key, TRUE);

        for (i = 0; i < config->entry_count; i++) {
                ConfigEntry *entry;

                if (key == KEYPRESS(0, SCAN_ESC, 0) || key == KEYPRESS(0, 0, 'q'))
                        break;

                entry = config->entries[i];
                Print(L"config entry:           %d/%d\n", i+1, config->entry_count);
                if (entry->file)
                        Print(L"file                    '%s'\n", entry->file);
                Print(L"title show              '%s'\n", entry->title_show);
                if (entry->title)
                        Print(L"title                   '%s'\n", entry->title);
                if (entry->version)
                        Print(L"version                 '%s'\n", entry->version);
                if (entry->machine_id)
                        Print(L"machine-id              '%s'\n", entry->machine_id);
                if (entry->device) {
                        EFI_DEVICE_PATH *device_path;
                        CHAR16 *str;

                        device_path = DevicePathFromHandle(entry->device);
                        if (device_path) {
                                str = DevicePathToStr(device_path);
                                Print(L"device handle           '%s'\n", str);
                                FreePool(str);
                        }
                }
                if (entry->loader)
                        Print(L"loader                  '%s'\n", entry->loader);
                if (entry->options)
                        Print(L"options                 '%s'\n", entry->options);
                Print(L"auto-select             %s\n", yes_no(!entry->no_autoselect));
                if (entry->call)
                        Print(L"internal call           yes\n");

                Print(L"\n--- press key ---\n\n");
                console_key_read(&key, TRUE);
        }

        uefi_call_wrapper(ST->ConOut->ClearScreen, 1, ST->ConOut);
}

static BOOLEAN menu_run(Config *config, ConfigEntry **chosen_entry, CHAR16 *loaded_image_path) {
        EFI_STATUS err;
        UINTN visible_max;
        UINTN idx_highlight;
        UINTN idx_highlight_prev;
        UINTN idx_first;
        UINTN idx_last;
        BOOLEAN refresh;
        BOOLEAN highlight;
        UINTN i;
        UINTN line_width;
        CHAR16 **lines;
        UINTN x_start;
        UINTN y_start;
        UINTN x_max;
        UINTN y_max;
        CHAR16 *status;
        CHAR16 *clearline;
        INTN timeout_remain;
        INT16 idx;
        BOOLEAN exit = FALSE;
        BOOLEAN run = TRUE;
        BOOLEAN wait = FALSE;
        BOOLEAN cleared_screen = FALSE;

        graphics_mode(FALSE);
        uefi_call_wrapper(ST->ConIn->Reset, 2, ST->ConIn, FALSE);
        uefi_call_wrapper(ST->ConOut->EnableCursor, 2, ST->ConOut, FALSE);
        uefi_call_wrapper(ST->ConOut->SetAttribute, 2, ST->ConOut, EFI_LIGHTGRAY|EFI_BACKGROUND_BLACK);

        /* draw a single character to make ClearScreen work on some firmware */
        uefi_call_wrapper(ST->ConOut->OutputString, 2, ST->ConOut, L" ");

        if (config->console_mode_change != CONSOLE_MODE_KEEP) {
                err = console_set_mode(&config->console_mode, config->console_mode_change);
                if (!EFI_ERROR(err))
                        cleared_screen = TRUE;
        }

        if (!cleared_screen)
                uefi_call_wrapper(ST->ConOut->ClearScreen, 1, ST->ConOut);

        if (config->console_mode_change != CONSOLE_MODE_KEEP && EFI_ERROR(err))
                Print(L"Error switching console mode to %ld: %r.\r", (UINT64)config->console_mode, err);

        err = uefi_call_wrapper(ST->ConOut->QueryMode, 4, ST->ConOut, ST->ConOut->Mode->Mode, &x_max, &y_max);
        if (EFI_ERROR(err)) {
                x_max = 80;
                y_max = 25;
        }

        /* we check 10 times per second for a keystroke */
        if (config->timeout_sec > 0)
                timeout_remain = config->timeout_sec * 10;
        else
                timeout_remain = -1;

        idx_highlight = config->idx_default;
        idx_highlight_prev = 0;

        visible_max = y_max - 2;

        if ((UINTN)config->idx_default >= visible_max)
                idx_first = config->idx_default-1;
        else
                idx_first = 0;

        idx_last = idx_first + visible_max-1;

        refresh = TRUE;
        highlight = FALSE;

        /* length of the longest entry */
        line_width = 5;
        for (i = 0; i < config->entry_count; i++) {
                UINTN entry_len;

                entry_len = StrLen(config->entries[i]->title_show);
                if (line_width < entry_len)
                        line_width = entry_len;
        }
        if (line_width > x_max-6)
                line_width = x_max-6;

        /* offsets to center the entries on the screen */
        x_start = (x_max - (line_width)) / 2;
        if (config->entry_count < visible_max)
                y_start = ((visible_max - config->entry_count) / 2) + 1;
        else
                y_start = 0;

        /* menu entries title lines */
        lines = AllocatePool(sizeof(CHAR16 *) * config->entry_count);
        for (i = 0; i < config->entry_count; i++) {
                UINTN j, k;

                lines[i] = AllocatePool(((x_max+1) * sizeof(CHAR16)));
                for (j = 0; j < x_start; j++)
                        lines[i][j] = ' ';

                for (k = 0; config->entries[i]->title_show[k] != '\0' && j < x_max; j++, k++)
                        lines[i][j] = config->entries[i]->title_show[k];

                for (; j < x_max; j++)
                        lines[i][j] = ' ';
                lines[i][x_max] = '\0';
        }

        status = NULL;
        clearline = AllocatePool((x_max+1) * sizeof(CHAR16));
        for (i = 0; i < x_max; i++)
                clearline[i] = ' ';
        clearline[i] = 0;

        while (!exit) {
                UINT64 key;

                if (refresh) {
                        for (i = 0; i < config->entry_count; i++) {
                                if (i < idx_first || i > idx_last)
                                        continue;
                                uefi_call_wrapper(ST->ConOut->SetCursorPosition, 3, ST->ConOut, 0, y_start + i - idx_first);
                                if (i == idx_highlight)
                                        uefi_call_wrapper(ST->ConOut->SetAttribute, 2, ST->ConOut,
                                                          EFI_BLACK|EFI_BACKGROUND_LIGHTGRAY);
                                else
                                        uefi_call_wrapper(ST->ConOut->SetAttribute, 2, ST->ConOut,
                                                          EFI_LIGHTGRAY|EFI_BACKGROUND_BLACK);
                                uefi_call_wrapper(ST->ConOut->OutputString, 2, ST->ConOut, lines[i]);
                                if ((INTN)i == config->idx_default_efivar) {
                                        uefi_call_wrapper(ST->ConOut->SetCursorPosition, 3, ST->ConOut, x_start-3, y_start + i - idx_first);
                                        uefi_call_wrapper(ST->ConOut->OutputString, 2, ST->ConOut, L"=>");
                                }
                        }
                        refresh = FALSE;
                } else if (highlight) {
                        uefi_call_wrapper(ST->ConOut->SetCursorPosition, 3, ST->ConOut, 0, y_start + idx_highlight_prev - idx_first);
                        uefi_call_wrapper(ST->ConOut->SetAttribute, 2, ST->ConOut, EFI_LIGHTGRAY|EFI_BACKGROUND_BLACK);
                        uefi_call_wrapper(ST->ConOut->OutputString, 2, ST->ConOut, lines[idx_highlight_prev]);
                        if ((INTN)idx_highlight_prev == config->idx_default_efivar) {
                                uefi_call_wrapper(ST->ConOut->SetCursorPosition, 3, ST->ConOut, x_start-3, y_start + idx_highlight_prev - idx_first);
                                uefi_call_wrapper(ST->ConOut->OutputString, 2, ST->ConOut, L"=>");
                        }

                        uefi_call_wrapper(ST->ConOut->SetCursorPosition, 3, ST->ConOut, 0, y_start + idx_highlight - idx_first);
                        uefi_call_wrapper(ST->ConOut->SetAttribute, 2, ST->ConOut, EFI_BLACK|EFI_BACKGROUND_LIGHTGRAY);
                        uefi_call_wrapper(ST->ConOut->OutputString, 2, ST->ConOut, lines[idx_highlight]);
                        if ((INTN)idx_highlight == config->idx_default_efivar) {
                                uefi_call_wrapper(ST->ConOut->SetCursorPosition, 3, ST->ConOut, x_start-3, y_start + idx_highlight - idx_first);
                                uefi_call_wrapper(ST->ConOut->OutputString, 2, ST->ConOut, L"=>");
                        }
                        highlight = FALSE;
                }

                if (timeout_remain > 0) {
                        FreePool(status);
                        status = PoolPrint(L"Boot in %d sec.", (timeout_remain + 5) / 10);
                }

                /* print status at last line of screen */
                if (status) {
                        UINTN len;
                        UINTN x;

                        /* center line */
                        len = StrLen(status);
                        if (len < x_max)
                                x = (x_max - len) / 2;
                        else
                                x = 0;
                        uefi_call_wrapper(ST->ConOut->SetAttribute, 2, ST->ConOut, EFI_LIGHTGRAY|EFI_BACKGROUND_BLACK);
                        uefi_call_wrapper(ST->ConOut->SetCursorPosition, 3, ST->ConOut, 0, y_max-1);
                        uefi_call_wrapper(ST->ConOut->OutputString, 2, ST->ConOut, clearline + (x_max - x));
                        uefi_call_wrapper(ST->ConOut->OutputString, 2, ST->ConOut, status);
                        uefi_call_wrapper(ST->ConOut->OutputString, 2, ST->ConOut, clearline+1 + x + len);
                }

                err = console_key_read(&key, wait);
                if (EFI_ERROR(err)) {
                        /* timeout reached */
                        if (timeout_remain == 0) {
                                exit = TRUE;
                                break;
                        }

                        /* sleep and update status */
                        if (timeout_remain > 0) {
                                uefi_call_wrapper(BS->Stall, 1, 100 * 1000);
                                timeout_remain--;
                                continue;
                        }

                        /* timeout disabled, wait for next key */
                        wait = TRUE;
                        continue;
                }

                timeout_remain = -1;

                /* clear status after keystroke */
                if (status) {
                        FreePool(status);
                        status = NULL;
                        uefi_call_wrapper(ST->ConOut->SetAttribute, 2, ST->ConOut, EFI_LIGHTGRAY|EFI_BACKGROUND_BLACK);
                        uefi_call_wrapper(ST->ConOut->SetCursorPosition, 3, ST->ConOut, 0, y_max-1);
                        uefi_call_wrapper(ST->ConOut->OutputString, 2, ST->ConOut, clearline+1);
                }

                idx_highlight_prev = idx_highlight;

                switch (key) {
                case KEYPRESS(0, SCAN_UP, 0):
                case KEYPRESS(0, 0, 'k'):
                        if (idx_highlight > 0)
                                idx_highlight--;
                        break;

                case KEYPRESS(0, SCAN_DOWN, 0):
                case KEYPRESS(0, 0, 'j'):
                        if (idx_highlight < config->entry_count-1)
                                idx_highlight++;
                        break;

                case KEYPRESS(0, SCAN_HOME, 0):
                case KEYPRESS(EFI_ALT_PRESSED, 0, '<'):
                        if (idx_highlight > 0) {
                                refresh = TRUE;
                                idx_highlight = 0;
                        }
                        break;

                case KEYPRESS(0, SCAN_END, 0):
                case KEYPRESS(EFI_ALT_PRESSED, 0, '>'):
                        if (idx_highlight < config->entry_count-1) {
                                refresh = TRUE;
                                idx_highlight = config->entry_count-1;
                        }
                        break;

                case KEYPRESS(0, SCAN_PAGE_UP, 0):
                        if (idx_highlight > visible_max)
                                idx_highlight -= visible_max;
                        else
                                idx_highlight = 0;
                        break;

                case KEYPRESS(0, SCAN_PAGE_DOWN, 0):
                        idx_highlight += visible_max;
                        if (idx_highlight > config->entry_count-1)
                                idx_highlight = config->entry_count-1;
                        break;

                case KEYPRESS(0, 0, CHAR_LINEFEED):
                case KEYPRESS(0, 0, CHAR_CARRIAGE_RETURN):
                        exit = TRUE;
                        break;

                case KEYPRESS(0, SCAN_F1, 0):
                case KEYPRESS(0, 0, 'h'):
                case KEYPRESS(0, 0, '?'):
                        status = StrDuplicate(L"(d)efault, (t/T)timeout, (e)dit, (v)ersion (Q)uit (P)rint (h)elp");
                        break;

                case KEYPRESS(0, 0, 'Q'):
                        exit = TRUE;
                        run = FALSE;
                        break;

                case KEYPRESS(0, 0, 'd'):
                        if (config->idx_default_efivar != (INTN)idx_highlight) {
                                /* store the selected entry in a persistent EFI variable */
                                efivar_set(L"LoaderEntryDefault", config->entries[idx_highlight]->file, TRUE);
                                config->idx_default_efivar = idx_highlight;
                                status = StrDuplicate(L"Default boot entry selected.");
                        } else {
                                /* clear the default entry EFI variable */
                                efivar_set(L"LoaderEntryDefault", NULL, TRUE);
                                config->idx_default_efivar = -1;
                                status = StrDuplicate(L"Default boot entry cleared.");
                        }
                        refresh = TRUE;
                        break;

                case KEYPRESS(0, 0, '-'):
                case KEYPRESS(0, 0, 'T'):
                        if (config->timeout_sec_efivar > 0) {
                                config->timeout_sec_efivar--;
                                efivar_set_int(L"LoaderConfigTimeout", config->timeout_sec_efivar, TRUE);
                                if (config->timeout_sec_efivar > 0)
                                        status = PoolPrint(L"Menu timeout set to %d sec.", config->timeout_sec_efivar);
                                else
                                        status = StrDuplicate(L"Menu disabled. Hold down key at bootup to show menu.");
                        } else if (config->timeout_sec_efivar <= 0){
                                config->timeout_sec_efivar = -1;
                                efivar_set(L"LoaderConfigTimeout", NULL, TRUE);
                                if (config->timeout_sec_config > 0)
                                        status = PoolPrint(L"Menu timeout of %d sec is defined by configuration file.",
                                                           config->timeout_sec_config);
                                else
                                        status = StrDuplicate(L"Menu disabled. Hold down key at bootup to show menu.");
                        }
                        break;

                case KEYPRESS(0, 0, '+'):
                case KEYPRESS(0, 0, 't'):
                        if (config->timeout_sec_efivar == -1 && config->timeout_sec_config == 0)
                                config->timeout_sec_efivar++;
                        config->timeout_sec_efivar++;
                        efivar_set_int(L"LoaderConfigTimeout", config->timeout_sec_efivar, TRUE);
                        if (config->timeout_sec_efivar > 0)
                                status = PoolPrint(L"Menu timeout set to %d sec.",
                                                   config->timeout_sec_efivar);
                        else
                                status = StrDuplicate(L"Menu disabled. Hold down key at bootup to show menu.");
                        break;

                case KEYPRESS(0, 0, 'e'):
                        /* only the options of configured entries can be edited */
                        if (!config->editor || config->entries[idx_highlight]->type == LOADER_UNDEFINED)
                                break;
                        uefi_call_wrapper(ST->ConOut->SetAttribute, 2, ST->ConOut, EFI_LIGHTGRAY|EFI_BACKGROUND_BLACK);
                        uefi_call_wrapper(ST->ConOut->SetCursorPosition, 3, ST->ConOut, 0, y_max-1);
                        uefi_call_wrapper(ST->ConOut->OutputString, 2, ST->ConOut, clearline+1);
                        if (line_edit(config->entries[idx_highlight]->options, &config->options_edit, x_max-1, y_max-1))
                                exit = TRUE;
                        uefi_call_wrapper(ST->ConOut->SetCursorPosition, 3, ST->ConOut, 0, y_max-1);
                        uefi_call_wrapper(ST->ConOut->OutputString, 2, ST->ConOut, clearline+1);
                        break;

                case KEYPRESS(0, 0, 'v'):
                        status = PoolPrint(L"systemd-boot " PACKAGE_VERSION " (" EFI_MACHINE_TYPE_NAME "), UEFI Specification %d.%02d, Vendor %s %d.%02d",
                                           ST->Hdr.Revision >> 16, ST->Hdr.Revision & 0xffff,
                                           ST->FirmwareVendor, ST->FirmwareRevision >> 16, ST->FirmwareRevision & 0xffff);
                        break;

                case KEYPRESS(0, 0, 'P'):
                        print_status(config, loaded_image_path);
                        refresh = TRUE;
                        break;

                case KEYPRESS(EFI_CONTROL_PRESSED, 0, 'l'):
                case KEYPRESS(EFI_CONTROL_PRESSED, 0, CHAR_CTRL('l')):
                        refresh = TRUE;
                        break;

                default:
                        /* jump with a hotkey directly to a matching entry */
                        idx = entry_lookup_key(config, idx_highlight+1, KEYCHAR(key));
                        if (idx < 0)
                                break;
                        idx_highlight = idx;
                        refresh = TRUE;
                }

                if (idx_highlight > idx_last) {
                        idx_last = idx_highlight;
                        idx_first = 1 + idx_highlight - visible_max;
                        refresh = TRUE;
                } else if (idx_highlight < idx_first) {
                        idx_first = idx_highlight;
                        idx_last = idx_highlight + visible_max-1;
                        refresh = TRUE;
                }

                if (!refresh && idx_highlight != idx_highlight_prev)
                        highlight = TRUE;
        }

        *chosen_entry = config->entries[idx_highlight];

        for (i = 0; i < config->entry_count; i++)
                FreePool(lines[i]);
        FreePool(lines);
        FreePool(clearline);

        uefi_call_wrapper(ST->ConOut->SetAttribute, 2, ST->ConOut, EFI_WHITE|EFI_BACKGROUND_BLACK);
        uefi_call_wrapper(ST->ConOut->ClearScreen, 1, ST->ConOut);
        return run;
}

static VOID config_add_entry(Config *config, ConfigEntry *entry) {
        if ((config->entry_count & 15) == 0) {
                UINTN i;

                i = config->entry_count + 16;
                if (config->entry_count == 0)
                        config->entries = AllocatePool(sizeof(VOID *) * i);
                else
                        config->entries = ReallocatePool(config->entries,
                                                         sizeof(VOID *) * config->entry_count, sizeof(VOID *) * i);
        }
        config->entries[config->entry_count++] = entry;
}

static VOID config_entry_free(ConfigEntry *entry) {
        FreePool(entry->title_show);
        FreePool(entry->title);
        FreePool(entry->machine_id);
        FreePool(entry->loader);
        FreePool(entry->options);
}

static BOOLEAN is_digit(CHAR16 c) {
        return (c >= '0') && (c <= '9');
}

static UINTN c_order(CHAR16 c) {
        if (c == '\0')
                return 0;
        if (is_digit(c))
                return 0;
        else if ((c >= 'a') && (c <= 'z'))
                return c;
        else
                return c + 0x10000;
}

static INTN str_verscmp(CHAR16 *s1, CHAR16 *s2) {
        CHAR16 *os1 = s1;
        CHAR16 *os2 = s2;

        while (*s1 || *s2) {
                INTN first;

                while ((*s1 && !is_digit(*s1)) || (*s2 && !is_digit(*s2))) {
                        INTN order;

                        order = c_order(*s1) - c_order(*s2);
                        if (order)
                                return order;
                        s1++;
                        s2++;
                }

                while (*s1 == '0')
                        s1++;
                while (*s2 == '0')
                        s2++;

                first = 0;
                while (is_digit(*s1) && is_digit(*s2)) {
                        if (first == 0)
                                first = *s1 - *s2;
                        s1++;
                        s2++;
                }

                if (is_digit(*s1))
                        return 1;
                if (is_digit(*s2))
                        return -1;

                if (first)
                        return first;
        }

        return StrCmp(os1, os2);
}

static CHAR8 *line_get_key_value(CHAR8 *content, CHAR8 *sep, UINTN *pos, CHAR8 **key_ret, CHAR8 **value_ret) {
        CHAR8 *line;
        UINTN linelen;
        CHAR8 *value;

skip:
        line = content + *pos;
        if (*line == '\0')
                return NULL;

        linelen = 0;
        while (line[linelen] && !strchra((CHAR8 *)"\n\r", line[linelen]))
               linelen++;

        /* move pos to next line */
        *pos += linelen;
        if (content[*pos])
                (*pos)++;

        /* empty line */
        if (linelen == 0)
                goto skip;

        /* terminate line */
        line[linelen] = '\0';

        /* remove leading whitespace */
        while (strchra((CHAR8 *)" \t", *line)) {
                line++;
                linelen--;
        }

        /* remove trailing whitespace */
        while (linelen > 0 && strchra(sep, line[linelen-1]))
                linelen--;
        line[linelen] = '\0';

        if (*line == '#')
                goto skip;

        /* split key/value */
        value = line;
        while (*value && !strchra(sep, *value))
                value++;
        if (*value == '\0')
                goto skip;
        *value = '\0';
        value++;
        while (*value && strchra(sep, *value))
                value++;

        /* unquote */
        if (value[0] == '\"' && line[linelen-1] == '\"') {
                value++;
                line[linelen-1] = '\0';
        }

        *key_ret = line;
        *value_ret = value;
        return line;
}

static VOID config_defaults_load_from_file(Config *config, CHAR8 *content) {
        CHAR8 *line;
        UINTN pos = 0;
        CHAR8 *key, *value;

        line = content;
        while ((line = line_get_key_value(content, (CHAR8 *)" \t", &pos, &key, &value))) {
                if (strcmpa((CHAR8 *)"timeout", key) == 0) {
                        CHAR16 *s;

                        s = stra_to_str(value);
                        config->timeout_sec_config = Atoi(s);
                        config->timeout_sec = config->timeout_sec_config;
                        FreePool(s);
                        continue;
                }

                if (strcmpa((CHAR8 *)"default", key) == 0) {
                        FreePool(config->entry_default_pattern);
                        config->entry_default_pattern = stra_to_str(value);
                        StrLwr(config->entry_default_pattern);
                        continue;
                }

                if (strcmpa((CHAR8 *)"editor", key) == 0) {
                        BOOLEAN on;

                        if (EFI_ERROR(parse_boolean(value, &on)))
                                continue;
                        config->editor = on;
                }

                if (strcmpa((CHAR8 *)"auto-entries", key) == 0) {
                        BOOLEAN on;

                        if (EFI_ERROR(parse_boolean(value, &on)))
                                continue;
                        config->auto_entries = on;
                }

                if (strcmpa((CHAR8 *)"auto-firmware", key) == 0) {
                        BOOLEAN on;

                        if (EFI_ERROR(parse_boolean(value, &on)))
                                continue;
                        config->auto_firmware = on;
                }

                if (strcmpa((CHAR8 *)"console-mode", key) == 0) {
                        CHAR16 *s;

                        if (strcmpa((CHAR8 *)"auto", value) == 0)
                                config->console_mode_change = CONSOLE_MODE_AUTO;
                        else if (strcmpa((CHAR8 *)"max", value) == 0)
                                config->console_mode_change = CONSOLE_MODE_MAX;
                        else if (strcmpa((CHAR8 *)"keep", value)  == 0)
                                config->console_mode_change = CONSOLE_MODE_KEEP;
                        else {
                                s = stra_to_str(value);
                                config->console_mode = Atoi(s);
                                config->console_mode_change = CONSOLE_MODE_SET;
                                FreePool(s);
                        }

                        continue;
                }

        }
}

static VOID config_entry_add_from_file(Config *config, EFI_HANDLE *device, CHAR16 *file, CHAR8 *content, CHAR16 *loaded_image_path) {
        ConfigEntry *entry;
        CHAR8 *line;
        UINTN pos = 0;
        CHAR8 *key, *value;
        UINTN len;
        CHAR16 *initrd = NULL;

        entry = AllocateZeroPool(sizeof(ConfigEntry));

        line = content;
        while ((line = line_get_key_value(content, (CHAR8 *)" \t", &pos, &key, &value))) {
                if (strcmpa((CHAR8 *)"title", key) == 0) {
                        FreePool(entry->title);
                        entry->title = stra_to_str(value);
                        continue;
                }

                if (strcmpa((CHAR8 *)"version", key) == 0) {
                        FreePool(entry->version);
                        entry->version = stra_to_str(value);
                        continue;
                }

                if (strcmpa((CHAR8 *)"machine-id", key) == 0) {
                        FreePool(entry->machine_id);
                        entry->machine_id = stra_to_str(value);
                        continue;
                }

                if (strcmpa((CHAR8 *)"linux", key) == 0) {
                        FreePool(entry->loader);
                        entry->type = LOADER_LINUX;
                        entry->loader = stra_to_path(value);
                        entry->key = 'l';
                        continue;
                }

                if (strcmpa((CHAR8 *)"efi", key) == 0) {
                        entry->type = LOADER_EFI;
                        FreePool(entry->loader);
                        entry->loader = stra_to_path(value);

                        /* do not add an entry for ourselves */
                        if (StriCmp(entry->loader, loaded_image_path) == 0) {
                                entry->type = LOADER_UNDEFINED;
                                break;
                        }
                        continue;
                }

                if (strcmpa((CHAR8 *)"architecture", key) == 0) {
                        /* do not add an entry for an EFI image of architecture not matching with that of the image */
                        if (strcmpa((CHAR8 *)EFI_MACHINE_TYPE_NAME, value) != 0) {
                                entry->type = LOADER_UNDEFINED;
                                break;
                        }
                        continue;
                }

                if (strcmpa((CHAR8 *)"initrd", key) == 0) {
                        CHAR16 *new;

                        new = stra_to_path(value);
                        if (initrd) {
                                CHAR16 *s;

                                s = PoolPrint(L"%s initrd=%s", initrd, new);
                                FreePool(initrd);
                                initrd = s;
                        } else
                                initrd = PoolPrint(L"initrd=%s", new);
                        FreePool(new);
                        continue;
                }

                if (strcmpa((CHAR8 *)"options", key) == 0) {
                        CHAR16 *new;

                        new = stra_to_str(value);
                        if (entry->options) {
                                CHAR16 *s;

                                s = PoolPrint(L"%s %s", entry->options, new);
                                FreePool(entry->options);
                                entry->options = s;
                        } else {
                                entry->options = new;
                                new = NULL;
                        }
                        FreePool(new);
                        continue;
                }
        }

        if (entry->type == LOADER_UNDEFINED) {
                config_entry_free(entry);
                FreePool(initrd);
                FreePool(entry);
                return;
        }

        /* add initrd= to options */
        if (entry->type == LOADER_LINUX && initrd) {
                if (entry->options) {
                        CHAR16 *s;

                        s = PoolPrint(L"%s %s", initrd, entry->options);
                        FreePool(entry->options);
                        entry->options = s;
                } else {
                        entry->options = initrd;
                        initrd = NULL;
                }
        }
        FreePool(initrd);

        entry->device = device;
        entry->file = StrDuplicate(file);
        len = StrLen(entry->file);
        /* remove ".conf" */
        if (len > 5)
                entry->file[len - 5] = '\0';
        StrLwr(entry->file);

        config_add_entry(config, entry);
}

static VOID config_load_defaults(Config *config, EFI_FILE *root_dir) {
        CHAR8 *content = NULL;
        UINTN sec;
        EFI_STATUS err;

        config->editor = TRUE;
        config->auto_entries = TRUE;
        config->auto_firmware = TRUE;

        err = file_read(root_dir, L"\\loader\\loader.conf", 0, 0, &content, NULL);
        if (!EFI_ERROR(err))
                config_defaults_load_from_file(config, content);
        FreePool(content);

        err = efivar_get_int(L"LoaderConfigTimeout", &sec);
        if (!EFI_ERROR(err)) {
                config->timeout_sec_efivar = sec;
                config->timeout_sec = sec;
        } else
                config->timeout_sec_efivar = -1;
}

static VOID config_load_entries(Config *config, EFI_HANDLE *device, EFI_FILE *root_dir, CHAR16 *loaded_image_path) {
        EFI_FILE_HANDLE entries_dir;
        EFI_STATUS err;

        err = uefi_call_wrapper(root_dir->Open, 5, root_dir, &entries_dir, L"\\loader\\entries", EFI_FILE_MODE_READ, 0ULL);
        if (!EFI_ERROR(err)) {
                for (;;) {
                        CHAR16 buf[256];
                        UINTN bufsize;
                        EFI_FILE_INFO *f;
                        CHAR8 *content = NULL;
                        UINTN len;

                        bufsize = sizeof(buf);
                        err = uefi_call_wrapper(entries_dir->Read, 3, entries_dir, &bufsize, buf);
                        if (bufsize == 0 || EFI_ERROR(err))
                                break;

                        f = (EFI_FILE_INFO *) buf;
                        if (f->FileName[0] == '.')
                                continue;
                        if (f->Attribute & EFI_FILE_DIRECTORY)
                                continue;

                        len = StrLen(f->FileName);
                        if (len < 6)
                                continue;
                        if (StriCmp(f->FileName + len - 5, L".conf") != 0)
                                continue;
                        if (StrnCmp(f->FileName, L"auto-", 5) == 0)
                                continue;

                        err = file_read(entries_dir, f->FileName, 0, 0, &content, NULL);
                        if (!EFI_ERROR(err))
                                config_entry_add_from_file(config, device, f->FileName, content, loaded_image_path);
                        FreePool(content);
                }
                uefi_call_wrapper(entries_dir->Close, 1, entries_dir);
        }
}

static VOID config_sort_entries(Config *config) {
        UINTN i;

        for (i = 1; i < config->entry_count; i++) {
                BOOLEAN more;
                UINTN k;

                more = FALSE;
                for (k = 0; k < config->entry_count - i; k++) {
                        ConfigEntry *entry;

                        if (str_verscmp(config->entries[k]->file, config->entries[k+1]->file) <= 0)
                                continue;
                        entry = config->entries[k];
                        config->entries[k] = config->entries[k+1];
                        config->entries[k+1] = entry;
                        more = TRUE;
                }
                if (!more)
                        break;
        }
}

static VOID config_default_entry_select(Config *config) {
        CHAR16 *var;
        EFI_STATUS err;
        UINTN i;

        /*
         * The EFI variable to specify a boot entry for the next, and only the
         * next reboot. The variable is always cleared directly after it is read.
         */
        err = efivar_get(L"LoaderEntryOneShot", &var);
        if (!EFI_ERROR(err)) {
                BOOLEAN found = FALSE;

                for (i = 0; i < config->entry_count; i++) {
                        if (StrCmp(config->entries[i]->file, var) == 0) {
                                config->idx_default = i;
                                found = TRUE;
                                break;
                        }
                }

                config->entry_oneshot = StrDuplicate(var);
                efivar_set(L"LoaderEntryOneShot", NULL, TRUE);
                FreePool(var);
                if (found)
                        return;
        }

        /*
         * The EFI variable to select the default boot entry overrides the
         * configured pattern. The variable can be set and cleared by pressing
         * the 'd' key in the loader selection menu, the entry is marked with
         * an '*'.
         */
        err = efivar_get(L"LoaderEntryDefault", &var);
        if (!EFI_ERROR(err)) {
                BOOLEAN found = FALSE;

                for (i = 0; i < config->entry_count; i++) {
                        if (StrCmp(config->entries[i]->file, var) == 0) {
                                config->idx_default = i;
                                config->idx_default_efivar = i;
                                found = TRUE;
                                break;
                        }
                }
                FreePool(var);
                if (found)
                        return;
        }
        config->idx_default_efivar = -1;

        if (config->entry_count == 0)
                return;

        /*
         * Match the pattern from the end of the list to the start, find last
         * entry (largest number) matching the given pattern.
         */
        if (config->entry_default_pattern) {
                i = config->entry_count;
                while (i--) {
                        if (config->entries[i]->no_autoselect)
                                continue;
                        if (MetaiMatch(config->entries[i]->file, config->entry_default_pattern)) {
                                config->idx_default = i;
                                return;
                        }
                }
        }

        /* select the last suitable entry */
        i = config->entry_count;
        while (i--) {
                if (config->entries[i]->no_autoselect)
                        continue;
                config->idx_default = i;
                return;
        }

        /* no entry found */
        config->idx_default = -1;
}

static BOOLEAN find_nonunique(ConfigEntry **entries, UINTN entry_count) {
        BOOLEAN non_unique = FALSE;
        UINTN i, k;

        for (i = 0; i < entry_count; i++)
                entries[i]->non_unique = FALSE;

        for (i = 0; i < entry_count; i++)
                for (k = 0; k < entry_count; k++) {
                        if (i == k)
                                continue;
                        if (StrCmp(entries[i]->title_show, entries[k]->title_show) != 0)
                                continue;

                        non_unique = entries[i]->non_unique = entries[k]->non_unique = TRUE;
                }

        return non_unique;
}

/* generate a unique title, avoiding non-distinguishable menu entries */
static VOID config_title_generate(Config *config) {
        UINTN i;

        /* set title */
        for (i = 0; i < config->entry_count; i++) {
                CHAR16 *title;

                FreePool(config->entries[i]->title_show);
                title = config->entries[i]->title;
                if (!title)
                        title = config->entries[i]->file;
                config->entries[i]->title_show = StrDuplicate(title);
        }

        if (!find_nonunique(config->entries, config->entry_count))
                return;

        /* add version to non-unique titles */
        for (i = 0; i < config->entry_count; i++) {
                CHAR16 *s;

                if (!config->entries[i]->non_unique)
                        continue;
                if (!config->entries[i]->version)
                        continue;

                s = PoolPrint(L"%s (%s)", config->entries[i]->title_show, config->entries[i]->version);
                FreePool(config->entries[i]->title_show);
                config->entries[i]->title_show = s;
        }

        if (!find_nonunique(config->entries, config->entry_count))
                return;

        /* add machine-id to non-unique titles */
        for (i = 0; i < config->entry_count; i++) {
                CHAR16 *s;
                CHAR16 *m;

                if (!config->entries[i]->non_unique)
                        continue;
                if (!config->entries[i]->machine_id)
                        continue;

                m = StrDuplicate(config->entries[i]->machine_id);
                m[8] = '\0';
                s = PoolPrint(L"%s (%s)", config->entries[i]->title_show, m);
                FreePool(config->entries[i]->title_show);
                config->entries[i]->title_show = s;
                FreePool(m);
        }

        if (!find_nonunique(config->entries, config->entry_count))
                return;

        /* add file name to non-unique titles */
        for (i = 0; i < config->entry_count; i++) {
                CHAR16 *s;

                if (!config->entries[i]->non_unique)
                        continue;
                s = PoolPrint(L"%s (%s)", config->entries[i]->title_show, config->entries[i]->file);
                FreePool(config->entries[i]->title_show);
                config->entries[i]->title_show = s;
                config->entries[i]->non_unique = FALSE;
        }
}

static BOOLEAN config_entry_add_call(Config *config, CHAR16 *title, EFI_STATUS (*call)(VOID)) {
        ConfigEntry *entry;

        entry = AllocateZeroPool(sizeof(ConfigEntry));
        entry->title = StrDuplicate(title);
        entry->call = call;
        entry->no_autoselect = TRUE;
        config_add_entry(config, entry);
        return TRUE;
}

static ConfigEntry *config_entry_add_loader(Config *config, EFI_HANDLE *device,
                                            enum loader_type type,CHAR16 *file, CHAR16 key, CHAR16 *title, CHAR16 *loader) {
        ConfigEntry *entry;

        entry = AllocateZeroPool(sizeof(ConfigEntry));
        entry->type = type;
        entry->title = StrDuplicate(title);
        entry->device = device;
        entry->loader = StrDuplicate(loader);
        entry->file = StrDuplicate(file);
        StrLwr(entry->file);
        entry->key = key;
        config_add_entry(config, entry);

        return entry;
}

static BOOLEAN config_entry_add_loader_auto(Config *config, EFI_HANDLE *device, EFI_FILE *root_dir, CHAR16 *loaded_image_path,
                                         CHAR16 *file, CHAR16 key, CHAR16 *title, CHAR16 *loader) {
        EFI_FILE_HANDLE handle;
        ConfigEntry *entry;
        EFI_STATUS err;

        if (!config->auto_entries)
                return FALSE;

        /* do not add an entry for ourselves */
        if (loaded_image_path) {
                UINTN len;
                CHAR8 *content;

                if (StriCmp(loader, loaded_image_path) == 0)
                        return FALSE;

                /* look for systemd-boot magic string */
                err = file_read(root_dir, loader, 0, 100*1024, &content, &len);
                if (!EFI_ERROR(err)) {
                        CHAR8 *start = content;
                        CHAR8 *last = content + len - sizeof(magic) - 1;

                        for (; start <= last; start++)
                                if (start[0] == magic[0] && CompareMem(start, magic, sizeof(magic) - 1) == 0) {
                                        FreePool(content);
                                        return FALSE;
                                }

                        FreePool(content);
                }
        }

        /* check existence */
        err = uefi_call_wrapper(root_dir->Open, 5, root_dir, &handle, loader, EFI_FILE_MODE_READ, 0ULL);
        if (EFI_ERROR(err))
                return FALSE;
        uefi_call_wrapper(handle->Close, 1, handle);

        entry = config_entry_add_loader(config, device, LOADER_UNDEFINED, file, key, title, loader);
        if (!entry)
                return FALSE;

        /* do not boot right away into auto-detected entries */
        entry->no_autoselect = TRUE;

        return TRUE;
}

static VOID config_entry_add_osx(Config *config) {
        EFI_STATUS err;
        UINTN handle_count = 0;
        EFI_HANDLE *handles = NULL;

        if (!config->auto_entries)
                return;

        err = LibLocateHandle(ByProtocol, &FileSystemProtocol, NULL, &handle_count, &handles);
        if (!EFI_ERROR(err)) {
                UINTN i;

                for (i = 0; i < handle_count; i++) {
                        EFI_FILE *root;
                        BOOLEAN found;

                        root = LibOpenRoot(handles[i]);
                        if (!root)
                                continue;
                        found = config_entry_add_loader_auto(config, handles[i], root, NULL, L"auto-osx", 'a', L"macOS",
                                                             L"\\System\\Library\\CoreServices\\boot.efi");
                        uefi_call_wrapper(root->Close, 1, root);
                        if (found)
                                break;
                }

                FreePool(handles);
        }
}

static VOID config_entry_add_linux(Config *config, EFI_LOADED_IMAGE *loaded_image, EFI_FILE *root_dir) {
        EFI_FILE_HANDLE linux_dir;
        EFI_STATUS err;
        ConfigEntry *entry;

        err = uefi_call_wrapper(root_dir->Open, 5, root_dir, &linux_dir, L"\\EFI\\Linux", EFI_FILE_MODE_READ, 0ULL);
        if (EFI_ERROR(err))
                return;

        for (;;) {
                CHAR16 buf[256];
                UINTN bufsize = sizeof buf;
                EFI_FILE_INFO *f;
                CHAR8 *sections[] = {
                        (UINT8 *)".osrel",
                        (UINT8 *)".cmdline",
                        NULL
                };
                UINTN offs[ELEMENTSOF(sections)-1] = {};
                UINTN szs[ELEMENTSOF(sections)-1] = {};
                UINTN addrs[ELEMENTSOF(sections)-1] = {};
                CHAR8 *content = NULL;
                UINTN len;
                CHAR8 *line;
                UINTN pos = 0;
                CHAR8 *key, *value;
                CHAR16 *os_name = NULL;
                CHAR16 *os_id = NULL;
                CHAR16 *os_version = NULL;
                CHAR16 *os_build = NULL;

                err = uefi_call_wrapper(linux_dir->Read, 3, linux_dir, &bufsize, buf);
                if (bufsize == 0 || EFI_ERROR(err))
                        break;

                f = (EFI_FILE_INFO *) buf;
                if (f->FileName[0] == '.')
                        continue;
                if (f->Attribute & EFI_FILE_DIRECTORY)
                        continue;
                len = StrLen(f->FileName);
                if (len < 5)
                        continue;
                if (StriCmp(f->FileName + len - 4, L".efi") != 0)
                        continue;

                /* look for .osrel and .cmdline sections in the .efi binary */
                err = pe_file_locate_sections(linux_dir, f->FileName, sections, addrs, offs, szs);
                if (EFI_ERROR(err))
                        continue;

                err = file_read(linux_dir, f->FileName, offs[0], szs[0], &content, NULL);
                if (EFI_ERROR(err))
                        continue;

                /* read properties from the embedded os-release file */
                line = content;
                while ((line = line_get_key_value(content, (CHAR8 *)"=", &pos, &key, &value))) {
                        if (strcmpa((CHAR8 *)"PRETTY_NAME", key) == 0) {
                                FreePool(os_name);
                                os_name = stra_to_str(value);
                                continue;
                        }

                        if (strcmpa((CHAR8 *)"ID", key) == 0) {
                                FreePool(os_id);
                                os_id = stra_to_str(value);
                                continue;
                        }

                        if (strcmpa((CHAR8 *)"VERSION_ID", key) == 0) {
                                FreePool(os_version);
                                os_version = stra_to_str(value);
                                continue;
                        }

                        if (strcmpa((CHAR8 *)"BUILD_ID", key) == 0) {
                                FreePool(os_build);
                                os_build = stra_to_str(value);
                                continue;
                        }
                }

                if (os_name && os_id && (os_version || os_build)) {
                        CHAR16 *conf;
                        CHAR16 *path;
                        CHAR16 *cmdline;

                        conf = PoolPrint(L"%s-%s", os_id, os_version ? : os_build);
                        path = PoolPrint(L"\\EFI\\Linux\\%s", f->FileName);
                        entry = config_entry_add_loader(config, loaded_image->DeviceHandle, LOADER_LINUX, conf, 'l', os_name, path);

                        FreePool(content);
                        content = NULL;
                        /* read the embedded cmdline file */
                        err = file_read(linux_dir, f->FileName, offs[1], szs[1] - 1, &content, NULL);
                        if (!EFI_ERROR(err)) {
                                cmdline = stra_to_str(content);
                                entry->options = cmdline;
                                cmdline = NULL;
                        }
                        FreePool(cmdline);
                        FreePool(conf);
                        FreePool(path);
                }

                FreePool(os_name);
                FreePool(os_id);
                FreePool(os_version);
                FreePool(os_build);
                FreePool(content);
        }

        uefi_call_wrapper(linux_dir->Close, 1, linux_dir);
}

static EFI_STATUS image_start(EFI_HANDLE parent_image, const Config *config, const ConfigEntry *entry) {
        EFI_HANDLE image;
        EFI_DEVICE_PATH *path;
        CHAR16 *options;
        EFI_STATUS err;

        path = FileDevicePath(entry->device, entry->loader);
        if (!path) {
                Print(L"Error getting device path.");
                uefi_call_wrapper(BS->Stall, 1, 3 * 1000 * 1000);
                return EFI_INVALID_PARAMETER;
        }

        err = uefi_call_wrapper(BS->LoadImage, 6, FALSE, parent_image, path, NULL, 0, &image);
        if (EFI_ERROR(err)) {
                Print(L"Error loading %s: %r", entry->loader, err);
                uefi_call_wrapper(BS->Stall, 1, 3 * 1000 * 1000);
                goto out;
        }

        if (config->options_edit)
                options = config->options_edit;
        else if (entry->options)
                options = entry->options;
        else
                options = NULL;
        if (options) {
                EFI_LOADED_IMAGE *loaded_image;

                err = uefi_call_wrapper(BS->OpenProtocol, 6, image, &LoadedImageProtocol, (VOID **)&loaded_image,
                                        parent_image, NULL, EFI_OPEN_PROTOCOL_GET_PROTOCOL);
                if (EFI_ERROR(err)) {
                        Print(L"Error getting LoadedImageProtocol handle: %r", err);
                        uefi_call_wrapper(BS->Stall, 1, 3 * 1000 * 1000);
                        goto out_unload;
                }
                loaded_image->LoadOptions = options;
                loaded_image->LoadOptionsSize = (StrLen(loaded_image->LoadOptions)+1) * sizeof(CHAR16);

#if ENABLE_TPM
                /* Try to log any options to the TPM, especially to catch manually edited options */
                err = tpm_log_event(SD_TPM_PCR,
                                    (EFI_PHYSICAL_ADDRESS) loaded_image->LoadOptions,
                                    loaded_image->LoadOptionsSize, loaded_image->LoadOptions);
                if (EFI_ERROR(err)) {
                        Print(L"Unable to add image options measurement: %r", err);
                        uefi_call_wrapper(BS->Stall, 1, 200 * 1000);
                }
#endif
        }

        efivar_set_time_usec(L"LoaderTimeExecUSec", 0);
        err = uefi_call_wrapper(BS->StartImage, 3, image, NULL, NULL);
out_unload:
        uefi_call_wrapper(BS->UnloadImage, 1, image);
out:
        FreePool(path);
        return err;
}

static EFI_STATUS reboot_into_firmware(VOID) {
        CHAR8 *b;
        UINTN size;
        UINT64 osind;
        EFI_STATUS err;

        osind = EFI_OS_INDICATIONS_BOOT_TO_FW_UI;

        err = efivar_get_raw(&global_guid, L"OsIndications", &b, &size);
        if (!EFI_ERROR(err))
                osind |= (UINT64)*b;
        FreePool(b);

        err = efivar_set_raw(&global_guid, L"OsIndications", (CHAR8 *)&osind, sizeof(UINT64), TRUE);
        if (EFI_ERROR(err))
                return err;

        err = uefi_call_wrapper(RT->ResetSystem, 4, EfiResetCold, EFI_SUCCESS, 0, NULL);
        Print(L"Error calling ResetSystem: %r", err);
        uefi_call_wrapper(BS->Stall, 1, 3 * 1000 * 1000);
        return err;
}

static VOID config_free(Config *config) {
        UINTN i;

        for (i = 0; i < config->entry_count; i++)
                config_entry_free(config->entries[i]);
        FreePool(config->entries);
        FreePool(config->entry_default_pattern);
        FreePool(config->options_edit);
        FreePool(config->entry_oneshot);
}

EFI_STATUS efi_main(EFI_HANDLE image, EFI_SYSTEM_TABLE *sys_table) {
        CHAR16 *s;
        CHAR8 *b;
        UINTN size;
        EFI_LOADED_IMAGE *loaded_image;
        EFI_FILE *root_dir;
        CHAR16 *loaded_image_path;
        EFI_STATUS err;
        Config config;
        UINT64 init_usec;
        BOOLEAN menu = FALSE;
        CHAR16 uuid[37];

        InitializeLib(image, sys_table);
        init_usec = time_usec();
        efivar_set_time_usec(L"LoaderTimeInitUSec", init_usec);
        efivar_set(L"LoaderInfo", L"systemd-boot " PACKAGE_VERSION, FALSE);
        s = PoolPrint(L"%s %d.%02d", ST->FirmwareVendor, ST->FirmwareRevision >> 16, ST->FirmwareRevision & 0xffff);
        efivar_set(L"LoaderFirmwareInfo", s, FALSE);
        FreePool(s);
        s = PoolPrint(L"UEFI %d.%02d", ST->Hdr.Revision >> 16, ST->Hdr.Revision & 0xffff);
        efivar_set(L"LoaderFirmwareType", s, FALSE);
        FreePool(s);

        err = uefi_call_wrapper(BS->OpenProtocol, 6, image, &LoadedImageProtocol, (VOID **)&loaded_image,
                                image, NULL, EFI_OPEN_PROTOCOL_GET_PROTOCOL);
        if (EFI_ERROR(err)) {
                Print(L"Error getting a LoadedImageProtocol handle: %r ", err);
                uefi_call_wrapper(BS->Stall, 1, 3 * 1000 * 1000);
                return err;
        }

        /* export the device path this image is started from */
        if (disk_get_part_uuid(loaded_image->DeviceHandle, uuid) == EFI_SUCCESS)
                efivar_set(L"LoaderDevicePartUUID", uuid, FALSE);

        root_dir = LibOpenRoot(loaded_image->DeviceHandle);
        if (!root_dir) {
                Print(L"Unable to open root directory: %r ", err);
                uefi_call_wrapper(BS->Stall, 1, 3 * 1000 * 1000);
                return EFI_LOAD_ERROR;
        }

        if (secure_boot_enabled() && shim_loaded()) {
                err = security_policy_install();
                if (EFI_ERROR(err)) {
                        Print(L"Error installing security policy: %r ", err);
                        uefi_call_wrapper(BS->Stall, 1, 3 * 1000 * 1000);
                        return err;
                }
        }

        /* the filesystem path to this image, to prevent adding ourselves to the menu */
        loaded_image_path = DevicePathToStr(loaded_image->FilePath);
        efivar_set(L"LoaderImageIdentifier", loaded_image_path, FALSE);

        ZeroMem(&config, sizeof(Config));
        config_load_defaults(&config, root_dir);

        /* scan /EFI/Linux/ directory */
        config_entry_add_linux(&config, loaded_image, root_dir);

        /* scan /loader/entries/\*.conf files */
        config_load_entries(&config, loaded_image->DeviceHandle, root_dir, loaded_image_path);

        /* sort entries after version number */
        config_sort_entries(&config);

        /* if we find some well-known loaders, add them to the end of the list */
        config_entry_add_loader_auto(&config, loaded_image->DeviceHandle, root_dir, NULL,
                                     L"auto-windows", 'w', L"Windows Boot Manager", L"\\EFI\\Microsoft\\Boot\\bootmgfw.efi");
        config_entry_add_loader_auto(&config, loaded_image->DeviceHandle, root_dir, NULL,
                                     L"auto-efi-shell", 's', L"EFI Shell", L"\\shell" EFI_MACHINE_TYPE_NAME ".efi");
        config_entry_add_loader_auto(&config, loaded_image->DeviceHandle, root_dir, loaded_image_path,
                                     L"auto-efi-default", '\0', L"EFI Default Loader", L"\\EFI\\Boot\\boot" EFI_MACHINE_TYPE_NAME ".efi");
        config_entry_add_osx(&config);

        if (config.auto_firmware && efivar_get_raw(&global_guid, L"OsIndicationsSupported", &b, &size) == EFI_SUCCESS) {
                UINT64 osind = (UINT64)*b;

                if (osind & EFI_OS_INDICATIONS_BOOT_TO_FW_UI)
                        config_entry_add_call(&config, L"Reboot Into Firmware Interface", reboot_into_firmware);
                FreePool(b);
        }

        if (config.entry_count == 0) {
                Print(L"No loader found. Configuration files in \\loader\\entries\\*.conf are needed.");
                uefi_call_wrapper(BS->Stall, 1, 3 * 1000 * 1000);
                goto out;
        }

        config_title_generate(&config);

        /* select entry by configured pattern or EFI LoaderDefaultEntry= variable */
        config_default_entry_select(&config);

        /* if no configured entry to select from was found, enable the menu */
        if (config.idx_default == -1) {
                config.idx_default = 0;
                if (config.timeout_sec == 0)
                        config.timeout_sec = 10;
        }

        /* select entry or show menu when key is pressed or timeout is set */
        if (config.timeout_sec == 0) {
                UINT64 key;

                err = console_key_read(&key, FALSE);
                if (!EFI_ERROR(err)) {
                        INT16 idx;

                        /* find matching key in config entries */
                        idx = entry_lookup_key(&config, config.idx_default, KEYCHAR(key));
                        if (idx >= 0)
                                config.idx_default = idx;
                        else
                                menu = TRUE;
                }
        } else
                menu = TRUE;

        for (;;) {
                ConfigEntry *entry;

                entry = config.entries[config.idx_default];
                if (menu) {
                        efivar_set_time_usec(L"LoaderTimeMenuUSec", 0);
                        uefi_call_wrapper(BS->SetWatchdogTimer, 4, 0, 0x10000, 0, NULL);
                        if (!menu_run(&config, &entry, loaded_image_path))
                                break;

                        /* run special entry like "reboot" */
                        if (entry->call) {
                                entry->call();
                                continue;
                        }
                }

                /* export the selected boot entry to the system */
                efivar_set(L"LoaderEntrySelected", entry->file, FALSE);

                uefi_call_wrapper(BS->SetWatchdogTimer, 4, 5 * 60, 0x10000, 0, NULL);
                err = image_start(image, &config, entry);
                if (EFI_ERROR(err)) {
                        graphics_mode(FALSE);
                        Print(L"\nFailed to execute %s (%s): %r\n", entry->title, entry->loader, err);
                        uefi_call_wrapper(BS->Stall, 1, 3 * 1000 * 1000);
                        goto out;
                }

                menu = TRUE;
                config.timeout_sec = 0;
        }
        err = EFI_SUCCESS;
out:
        FreePool(loaded_image_path);
        config_free(&config);
        uefi_call_wrapper(root_dir->Close, 1, root_dir);
        uefi_call_wrapper(BS->CloseProtocol, 4, image, &LoadedImageProtocol, image, NULL);
        return err;
}<|MERGE_RESOLUTION|>--- conflicted
+++ resolved
@@ -68,15 +68,11 @@
         CHAR16 *entry_default_pattern;
         CHAR16 *entry_oneshot;
         CHAR16 *options_edit;
-<<<<<<< HEAD
         BOOLEAN editor;
         BOOLEAN auto_entries;
         BOOLEAN auto_firmware;
-=======
-        BOOLEAN no_editor;
         UINTN console_mode;
         enum console_mode_change_type console_mode_change;
->>>>>>> d37b0737
 } Config;
 
 static VOID cursor_left(UINTN *cursor, UINTN *first) {
